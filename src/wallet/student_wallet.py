--- conflicted
+++ resolved
@@ -1,9 +1,5 @@
 # =============================================================================
-<<<<<<< HEAD
-# FASE 4: WALLET E DIVULGAZIONE SELETTIVA - STUDENT WALLET 
-=======
 # FASE 4: WALLET E DIVULGAZIONE SELETTIVA - STUDENT WALLET
->>>>>>> 5f11a40c
 # File: wallet/student_wallet.py
 # Sistema Credenziali Accademiche Decentralizzate
 # =============================================================================
@@ -478,10 +474,6 @@
             import traceback
             traceback.print_exc()
             return None
-<<<<<<< HEAD
-    # =============================================================================
-=======
->>>>>>> 5f11a40c
 
     def get_credential(self, storage_id):
         if self.status != WalletStatus.UNLOCKED: 
